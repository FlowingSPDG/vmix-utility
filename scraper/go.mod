<<<<<<< HEAD
module github.com/FlowingSPDG/vmix-utility/scraper

go 1.24

toolchain go1.24.6

require github.com/gocolly/colly/v2 v2.2.0

require (
	github.com/PuerkitoBio/goquery v1.10.3 // indirect
	github.com/andybalholm/cascadia v1.3.3 // indirect
	github.com/antchfx/htmlquery v1.3.4 // indirect
	github.com/antchfx/xmlquery v1.4.4 // indirect
	github.com/antchfx/xpath v1.3.4 // indirect
	github.com/bits-and-blooms/bitset v1.24.0 // indirect
	github.com/gobwas/glob v0.2.3 // indirect
	github.com/golang/groupcache v0.0.0-20241129210726-2c02b8208cf8 // indirect
	github.com/golang/protobuf v1.5.4 // indirect
	github.com/kennygrant/sanitize v1.2.4 // indirect
	github.com/nlnwa/whatwg-url v0.6.2 // indirect
	github.com/saintfish/chardet v0.0.0-20230101081208-5e3ef4b5456d // indirect
	github.com/stretchr/testify v1.6.1 // indirect
	github.com/temoto/robotstxt v1.1.2 // indirect
	golang.org/x/net v0.43.0 // indirect
	golang.org/x/text v0.28.0 // indirect
	google.golang.org/appengine v1.6.8 // indirect
	google.golang.org/protobuf v1.36.7 // indirect
	gopkg.in/yaml.v3 v3.0.0-20200615113413-eeeca48fe776 // indirect
)
=======
module github.com/FlowingSPDG/vmix-utility/scraper

go 1.24

toolchain go1.24.6

require github.com/gocolly/colly/v2 v2.2.0

require (
	github.com/PuerkitoBio/goquery v1.10.3 // indirect
	github.com/andybalholm/cascadia v1.3.3 // indirect
	github.com/antchfx/htmlquery v1.3.4 // indirect
	github.com/antchfx/xmlquery v1.4.4 // indirect
	github.com/antchfx/xpath v1.3.4 // indirect
	github.com/bits-and-blooms/bitset v1.24.0 // indirect
	github.com/gobwas/glob v0.2.3 // indirect
	github.com/golang/groupcache v0.0.0-20241129210726-2c02b8208cf8 // indirect
	github.com/golang/protobuf v1.5.4 // indirect
	github.com/kennygrant/sanitize v1.2.4 // indirect
	github.com/nlnwa/whatwg-url v0.6.2 // indirect
	github.com/saintfish/chardet v0.0.0-20230101081208-5e3ef4b5456d // indirect
	github.com/stretchr/testify v1.6.1 // indirect
	github.com/temoto/robotstxt v1.1.2 // indirect
	golang.org/x/net v0.43.0 // indirect
	golang.org/x/text v0.28.0 // indirect
	google.golang.org/appengine v1.6.8 // indirect
	google.golang.org/protobuf v1.36.7 // indirect
	gopkg.in/yaml.v3 v3.0.0 // indirect
)
>>>>>>> 876dcd7f
<|MERGE_RESOLUTION|>--- conflicted
+++ resolved
@@ -1,61 +1,29 @@
-<<<<<<< HEAD
-module github.com/FlowingSPDG/vmix-utility/scraper
-
-go 1.24
-
-toolchain go1.24.6
-
-require github.com/gocolly/colly/v2 v2.2.0
-
-require (
-	github.com/PuerkitoBio/goquery v1.10.3 // indirect
-	github.com/andybalholm/cascadia v1.3.3 // indirect
-	github.com/antchfx/htmlquery v1.3.4 // indirect
-	github.com/antchfx/xmlquery v1.4.4 // indirect
-	github.com/antchfx/xpath v1.3.4 // indirect
-	github.com/bits-and-blooms/bitset v1.24.0 // indirect
-	github.com/gobwas/glob v0.2.3 // indirect
-	github.com/golang/groupcache v0.0.0-20241129210726-2c02b8208cf8 // indirect
-	github.com/golang/protobuf v1.5.4 // indirect
-	github.com/kennygrant/sanitize v1.2.4 // indirect
-	github.com/nlnwa/whatwg-url v0.6.2 // indirect
-	github.com/saintfish/chardet v0.0.0-20230101081208-5e3ef4b5456d // indirect
-	github.com/stretchr/testify v1.6.1 // indirect
-	github.com/temoto/robotstxt v1.1.2 // indirect
-	golang.org/x/net v0.43.0 // indirect
-	golang.org/x/text v0.28.0 // indirect
-	google.golang.org/appengine v1.6.8 // indirect
-	google.golang.org/protobuf v1.36.7 // indirect
-	gopkg.in/yaml.v3 v3.0.0-20200615113413-eeeca48fe776 // indirect
-)
-=======
-module github.com/FlowingSPDG/vmix-utility/scraper
-
-go 1.24
-
-toolchain go1.24.6
-
-require github.com/gocolly/colly/v2 v2.2.0
-
-require (
-	github.com/PuerkitoBio/goquery v1.10.3 // indirect
-	github.com/andybalholm/cascadia v1.3.3 // indirect
-	github.com/antchfx/htmlquery v1.3.4 // indirect
-	github.com/antchfx/xmlquery v1.4.4 // indirect
-	github.com/antchfx/xpath v1.3.4 // indirect
-	github.com/bits-and-blooms/bitset v1.24.0 // indirect
-	github.com/gobwas/glob v0.2.3 // indirect
-	github.com/golang/groupcache v0.0.0-20241129210726-2c02b8208cf8 // indirect
-	github.com/golang/protobuf v1.5.4 // indirect
-	github.com/kennygrant/sanitize v1.2.4 // indirect
-	github.com/nlnwa/whatwg-url v0.6.2 // indirect
-	github.com/saintfish/chardet v0.0.0-20230101081208-5e3ef4b5456d // indirect
-	github.com/stretchr/testify v1.6.1 // indirect
-	github.com/temoto/robotstxt v1.1.2 // indirect
-	golang.org/x/net v0.43.0 // indirect
-	golang.org/x/text v0.28.0 // indirect
-	google.golang.org/appengine v1.6.8 // indirect
-	google.golang.org/protobuf v1.36.7 // indirect
-	gopkg.in/yaml.v3 v3.0.0 // indirect
-)
->>>>>>> 876dcd7f
+module github.com/FlowingSPDG/vmix-utility/scraper
+
+go 1.24
+
+toolchain go1.24.6
+
+require github.com/gocolly/colly/v2 v2.2.0
+
+require (
+	github.com/PuerkitoBio/goquery v1.10.3 // indirect
+	github.com/andybalholm/cascadia v1.3.3 // indirect
+	github.com/antchfx/htmlquery v1.3.4 // indirect
+	github.com/antchfx/xmlquery v1.4.4 // indirect
+	github.com/antchfx/xpath v1.3.4 // indirect
+	github.com/bits-and-blooms/bitset v1.24.0 // indirect
+	github.com/gobwas/glob v0.2.3 // indirect
+	github.com/golang/groupcache v0.0.0-20241129210726-2c02b8208cf8 // indirect
+	github.com/golang/protobuf v1.5.4 // indirect
+	github.com/kennygrant/sanitize v1.2.4 // indirect
+	github.com/nlnwa/whatwg-url v0.6.2 // indirect
+	github.com/saintfish/chardet v0.0.0-20230101081208-5e3ef4b5456d // indirect
+	github.com/stretchr/testify v1.6.1 // indirect
+	github.com/temoto/robotstxt v1.1.2 // indirect
+	golang.org/x/net v0.43.0 // indirect
+	golang.org/x/text v0.28.0 // indirect
+	google.golang.org/appengine v1.6.8 // indirect
+	google.golang.org/protobuf v1.36.7 // indirect
+	gopkg.in/yaml.v3 v3.0.0 // indirect
+)